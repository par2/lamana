--- conflicted
+++ resolved
@@ -75,17 +75,10 @@
     #- develop
 
 
-<<<<<<< HEAD
-#branches:
-#  only:
-#    - master
-#    - develop
-=======
 # References
 # ----- ---------                           -------------
 # (001) Conda and coverage on Travis        http://dan-blanchard.roughdraft.io/7045057-quicker-travis-builds-that-rely-on-numpy-and-scipy-using-miniconda
 # (002) Travis and conda                    http://conda.pydata.org/docs/travis.html
 # (003) Conda on Travis w/details           http://lmjohns3.com/2015/06/using-travis-ci-with-miniconda-scipy-and-nose.html
 # (004) Example yaml                        https://github.com/lmjohns3/theanets/blob/master/.travis.yml
-# (005) Example 2 yaml                      http://samueljackson.me/2015/12/12/better-python-travis-config.html
->>>>>>> fecdd690
+# (005) Example 2 yaml                      http://samueljackson.me/2015/12/12/better-python-travis-config.html