# This following script attempts build dependible conda environments on linux
# numpy, pandas and matplotlib are required dependencies; care is needed
# in improving build time and reproducibilty.

sudo: false                                                 # works w/Docker
language: python
python:
  - "2.7"
  - "2.7.11"
  - "3.3"
  - "3.4"
  - "3.5"
  - "3.5.1"
#  - "3.5-dev" # 3.5 development branch

notifications:
  email: false

# Necessary packages for building numpy; turned off for now sincr added by conda
#cache: apt
#addons:
#  apt:
#    packages:
#    - libatlas-dev
#    - libatlas-base-dev
#    - liblapack-dev
#    - gfortran

# Setup conda
before_install:
  # Do this conditionally since it saves downloading time if the version is the same.
  - if [[ "$TRAVIS_PYTHON_VERSION" == "2.7" ]]; then
      wget https://repo.continuum.io/miniconda/Miniconda-latest-Linux-x86_64.sh -O miniconda.sh;
    else
      wget https://repo.continuum.io/miniconda/Miniconda3-latest-Linux-x86_64.sh -O miniconda.sh;
    fi
    ##- chmod +x miniconda.sh                                # release permissions
  - bash miniconda.sh -b -p $HOME/miniconda                  # assign conda program to HOME dir
  - export PATH="$HOME/miniconda/bin:$PATH"                  # enable `conda` command
  - hash -r                                                  # reset links
  - conda config --set always_yes yes --set changeps1 no     # say yes to prompts
  - conda update -q conda                                    # update since mini lags behind conda; say "yes"
    # Useful for debugging any issues with conda
  - conda info -a
  # The next couple lines fix a crash with multiprocessing on Travis and are not specific to using Miniconda
  ##- rm -rf /dev/shm
  ##- ln -s /run/shm /dev/shm

install:
  # Pre-building major dependencies with conda (much faster and easier)
  # Ensure pip and nose will install within the conda env
  - conda create -q -n test-environment python=$TRAVIS_PYTHON_VERSION pip nose numpy matplotlib pandas
  - source activate test-environment
  - pip install coverage codecov nose-cov                  # code coverage; see other projects on how to install w/Miniconda
  ##- python setup.py install
  # Note: `pip` used inplace of `conda`; reason uncertain (REF 003)
  # Uses conda's pip on Travis' pip
  - pip install -r dev_requirements.txt                    # pre-install pinned dependencies
  - pip install .                                          # install source and build/install wheels
  #- "pip install wheel"
  #- "python setup.py bdist_wheel"
  #- "pip install dist/*.whl"
  - pip list

# Command to run tests
script:
  - nosetests --with-cov --cov lamana
  - ls -al
  - coverage combine
  - coverage xml
  - which coverage

# Code Coverage
after_success:
  - codecov

<<<<<<< HEAD
# Whitelist
#branches:
#  only:
#    - master
#    - develop
=======
branches:
  only:
    - master
    - develop
    ##- feature/appveyor
>>>>>>> bb7675da


# References
# ----- ---------                           -------------
# (001) Conda and coverage on Travis        http://dan-blanchard.roughdraft.io/7045057-quicker-travis-builds-that-rely-on-numpy-and-scipy-using-miniconda
# (002) Travis and conda                    http://conda.pydata.org/docs/travis.html
# (003) Conda on Travis w/details           http://lmjohns3.com/2015/06/using-travis-ci-with-miniconda-scipy-and-nose.html
# (004) Example yaml                        https://github.com/lmjohns3/theanets/blob/master/.travis.yml
# (005) Example 2 yaml                      http://samueljackson.me/2015/12/12/better-python-travis-config.html
# (006) Sample codecov w/miniconda          https://github.com/JIC-CSB/jicbioimage.illustrate/blob/master/.travis.yml#L31<|MERGE_RESOLUTION|>--- conflicted
+++ resolved
@@ -74,19 +74,11 @@
 after_success:
   - codecov
 
-<<<<<<< HEAD
 # Whitelist
 #branches:
 #  only:
 #    - master
 #    - develop
-=======
-branches:
-  only:
-    - master
-    - develop
-    ##- feature/appveyor
->>>>>>> bb7675da
 
 
 # References
