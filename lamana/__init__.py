--- conflicted
+++ resolved
@@ -11,11 +11,7 @@
 
 
 __title__ = 'lamana'
-<<<<<<< HEAD
-__version__ = '0.4.12-dev'                                # PEP 440 style
-=======
 __version__ = '0.4.12'                                # PEP 440 style
->>>>>>> b8381735
 __author__ = 'P. Robinson II'
 __license__ = 'BSD'
 __copyright__ = 'Copyright 2015, P. Robinson II'