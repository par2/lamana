#------------------------------------------------------------------------------
'''Test for consistency of utils.'''

import nose.tools as nt

import lamana as la
##from lamana.input_ import BaseDefaults
#from lamana.utils.tools import BaseDefaults
from lamana.models import Wilson_LT as wlt
from lamana.utils import tools as ut

<<<<<<< HEAD
##bdft = BaseDefaults()                                      # from base class
dft = wlt.Defaults()                                       # from inherited class in models; user
=======
##bdft = BaseDefaults()                              # from base class
dft = wlt.Defaults()                               # from inherited class in models; user
>>>>>>> 90b31cef


# PARAMETERS ------------------------------------------------------------------
# Build dicts of geometric and material parameters
load_params = {
<<<<<<< HEAD
    'R': 12e-3,                                    # specimen radius
    'a': 7.5e-3,                                   # support ring radius
    'p': 5,                                        # points/layer
    'P_a': 1,                                      # applied load
    'r': 2e-4,                                     # radial distance from center loading
=======
    'R': 12e-3,                                   # specimen radius
    'a': 7.5e-3,                                  # support ring radius
    'p': 5,                                       # points/layer
    'P_a': 1,                                     # applied load
    'r': 2e-4,                                    # radial distance from center loading
>>>>>>> 90b31cef
}

mat_props = {
    'HA': [5.2e10, 0.25],
    'PSu': [2.7e9, 0.33],
}

# TESTS -----------------------------------------------------------------------


# Defaults --------------------------------------------------------------------
# Minor checks for subclasses
def test_Defaults_load_params1():
    '''Confirm defaults geometric parameters for Wilson_LT are constant.'''
    actual = dft.load_params
    expected = load_params
    nt.assert_equal(actual, expected)


def test_Defaultsmat_props1():
    '''Confirm default material parameters (Standard) for Wilson_LT are constant.'''
    actual = dft.mat_props
<<<<<<< HEAD
    expected = {
        'Modulus': {'HA': 5.2e10, 'PSu': 2.7e9},
        'Poissons': {'HA': 0.25, 'PSu': 0.33}
    }
    nt.assert_equal(actual, expected)

=======
    expected = {'Modulus': {'HA': 5.2e10, 'PSu': 2.7e9},
                'Poissons': {'HA': 0.25, 'PSu': 0.33}}
    nt.assert_equal(actual, expected)
>>>>>>> 90b31cef

# Laminator -------------------------------------------------------------------
def test_laminator_consistency1():
    '''Check laminator yields same LMFrame as classic case building.'''
    case = ut.laminator(geos=dft.geos_all, ps=[5])
    for case_ in case.values():
        case1 = case_
    case2 = la.distributions.Case(load_params, mat_props)
    case2.apply(dft.geos_all)
    #print(case1)
    #print(case2)
    ##for actual, expected in zip(case1, case2.LMs):
    for actual, expected in zip(case1.LMs, case2.LMs):
        #print(actual)
        #print(expected)
        ut.assertFrameEqual(actual.LMFrame, expected.LMFrame)<|MERGE_RESOLUTION|>--- conflicted
+++ resolved
@@ -9,31 +9,18 @@
 from lamana.models import Wilson_LT as wlt
 from lamana.utils import tools as ut
 
-<<<<<<< HEAD
 ##bdft = BaseDefaults()                                      # from base class
 dft = wlt.Defaults()                                       # from inherited class in models; user
-=======
-##bdft = BaseDefaults()                              # from base class
-dft = wlt.Defaults()                               # from inherited class in models; user
->>>>>>> 90b31cef
 
 
 # PARAMETERS ------------------------------------------------------------------
 # Build dicts of geometric and material parameters
 load_params = {
-<<<<<<< HEAD
-    'R': 12e-3,                                    # specimen radius
-    'a': 7.5e-3,                                   # support ring radius
-    'p': 5,                                        # points/layer
-    'P_a': 1,                                      # applied load
-    'r': 2e-4,                                     # radial distance from center loading
-=======
-    'R': 12e-3,                                   # specimen radius
-    'a': 7.5e-3,                                  # support ring radius
-    'p': 5,                                       # points/layer
-    'P_a': 1,                                     # applied load
-    'r': 2e-4,                                    # radial distance from center loading
->>>>>>> 90b31cef
+    'R': 12e-3,                                            # specimen radius
+    'a': 7.5e-3,                                           # support ring radius
+    'p': 5,                                                # points/layer
+    'P_a': 1,                                              # applied load
+    'r': 2e-4,                                             # radial distance from center loading
 }
 
 mat_props = {
@@ -56,18 +43,12 @@
 def test_Defaultsmat_props1():
     '''Confirm default material parameters (Standard) for Wilson_LT are constant.'''
     actual = dft.mat_props
-<<<<<<< HEAD
     expected = {
         'Modulus': {'HA': 5.2e10, 'PSu': 2.7e9},
         'Poissons': {'HA': 0.25, 'PSu': 0.33}
     }
     nt.assert_equal(actual, expected)
 
-=======
-    expected = {'Modulus': {'HA': 5.2e10, 'PSu': 2.7e9},
-                'Poissons': {'HA': 0.25, 'PSu': 0.33}}
-    nt.assert_equal(actual, expected)
->>>>>>> 90b31cef
 
 # Laminator -------------------------------------------------------------------
 def test_laminator_consistency1():
