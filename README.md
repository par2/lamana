--- conflicted
+++ resolved
@@ -4,39 +4,10 @@
 
 ## Installation
 
-<<<<<<< HEAD
-**Locally**: for the latest changes, `git clone` from the `develop` branch into your virtual envelope; clone from `master` for stable releases:
-=======
 **From PyPI**: Install [anaconda](https://www.continuum.io/downloads), then simply run:
->>>>>>> fecdd690
 
-    $ git clone -b <branchname> https://github.com/par2/lamana
-    $ pip install -r requirements.txt
-    $ pip install -e .
+    $ pip install lamana -r requirements.txt
 
-<<<<<<< HEAD
-*NOTE: this option installs a source distribution using "pinned" dependencies, which may upgrade/downgrade existing packages in your local environment.*
-
-### Details
-
-This installation method assumes three primary dependencies are setup properly in your python environment: `numpy>=1.9.2`, `matplotlib>=1.4.3` and `pandas==0.16.2`.  
-
-Many dependencies were updated to newer versions compatible with the Python 3.5 release.  In particular the newer `pandas` (v.17.2) broke this package, and this result ushered a need for pinning dependencies.  Currently, While Linux builds passed on Travis-CI, manually compiling these dependencies and sub-dependencies proved difficult both on Linux and Windows environments.  
-
-This release therefore represents the final stable version for local (pre-PyPI) builds using python 2.7, 3.3, 3.4 and 3.5.  
-
-### Drawbacks
-
-Despite stability, setting up this version on a fresh environoment may prove challenging due to the setup demands of the dependencies.  Some installation drawbacks are listed below:  
-
-- intermediate computing skills (or patient determination) may be required when [compiling `numpy`](https://stackoverflow.com/questions/26473681/pip-install-numpy-throws-an-error-ascii-codec-cant-decode-byte-0xe2) on your system.
-- `numpy` takes very long to compile
-- `pandas` and `matplotlib` depend on `numpy`, which adds to installation time.  
-- `pip install -r requirements.txt` thus often failed to install major pinned dependencies
-- installing from wheels also failed
-
-Most of these drawbacks will be alleviated simply by using `conda` instead, the  tested protocol of which is marked for a near-future release.
-=======
 **Locally**: For developers, install [anaconda](https://www.continuum.io/downloads) and [git](https://git-scm.com/downloads). Then `git clone` one of the following branches into your development enviromnent: `develop` branch for lastest changes and the `master` branch for stable releases.
 
     $ git clone -b <branch name> https://github.com/par2/lamana
@@ -45,5 +16,4 @@
     $ pip install -r requirements.txt
     $ pip install .                        # within lamana directory
 
-*NOTE: installing requirements.txt uses "pinned" dependencies, which may upgrade/downgrade existing packages in your local environment.  See documentation for more details and alternative installation methods (marked for future release).*
->>>>>>> fecdd690
+*NOTE: installing requirements.txt uses "pinned" dependencies, which may upgrade/downgrade existing packages in your local environment.  See documentation for more details and alternative installation methods (marked for future release).*